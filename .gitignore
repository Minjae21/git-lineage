--- conflicted
+++ resolved
@@ -4,17 +4,11 @@
 *.pyo
 *.pyd
 .env
-<<<<<<< HEAD
 config.py
 venv/
 .venv/
 config.py
 lineage-env/
-=======
-venv/
-.venv/
-config.py
->>>>>>> 99ab174b
 
 # Node / JS
 node_modules/
@@ -27,10 +21,7 @@
 data/
 *.json
 *.npy
-<<<<<<< HEAD
 *.db
-=======
->>>>>>> 99ab174b
 
 # Temp files
 *.log
